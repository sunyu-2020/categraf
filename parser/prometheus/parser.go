package prometheus

import (
	"bufio"
	"bytes"
	"fmt"
	"io"
	"math"
	"mime"
	"net/http"

	"flashcat.cloud/categraf/pkg/filter"
	"flashcat.cloud/categraf/pkg/prom"
	"flashcat.cloud/categraf/types"
	"github.com/matttproud/golang_protobuf_extensions/pbutil"
	"github.com/prometheus/common/expfmt"
	"github.com/toolkits/pkg/container/list"

	dto "github.com/prometheus/client_model/go"
)

type Parser struct {
	NamePrefix            string
	DefaultTags           map[string]string
	Header                http.Header
	IgnoreMetricsFilter   filter.Filter
	IgnoreLabelKeysFilter filter.Filter
}

func NewParser(namePrefix string, defaultTags map[string]string, header http.Header, ignoreMetricsFilter, ignoreLabelKeysFilter filter.Filter) *Parser {
	return &Parser{
		NamePrefix:            namePrefix,
		DefaultTags:           defaultTags,
		Header:                header,
		IgnoreMetricsFilter:   ignoreMetricsFilter,
		IgnoreLabelKeysFilter: ignoreLabelKeysFilter,
	}
}

func (p *Parser) Parse(buf []byte, slist *list.SafeList) error {
	var parser expfmt.TextParser

	// parse even if the buffer begins with a newline
	buf = bytes.TrimPrefix(buf, []byte("\n"))

	// Read raw data
	buffer := bytes.NewBuffer(buf)
	reader := bufio.NewReader(buffer)

	// Prepare output
	metricFamilies := make(map[string]*dto.MetricFamily)
	mediatype, params, err := mime.ParseMediaType(p.Header.Get("Content-Type"))
	if err == nil && mediatype == "application/vnd.google.protobuf" &&
		params["encoding"] == "delimited" &&
		params["proto"] == "io.prometheus.client.MetricFamily" {
		for {
			mf := &dto.MetricFamily{}
			if _, ierr := pbutil.ReadDelimited(reader, mf); ierr != nil {
				if ierr == io.EOF {
					break
				}
				return fmt.Errorf("reading metric family protocol buffer failed: %s", ierr)
			}
			metricFamilies[mf.GetName()] = mf
		}
	} else {
		metricFamilies, err = parser.TextToMetricFamilies(reader)
		if err != nil {
			return fmt.Errorf("reading text format failed: %s", err)
		}
	}

	// read metrics
	for metricName, mf := range metricFamilies {
		if p.IgnoreMetricsFilter != nil && p.IgnoreMetricsFilter.Match(metricName) {
			continue
		}
		for _, m := range mf.Metric {
			// reading tags
			tags := p.makeLabels(m)

			if mf.GetType() == dto.MetricType_SUMMARY {
				p.HandleSummary(m, tags, metricName, slist)
			} else if mf.GetType() == dto.MetricType_HISTOGRAM {
				p.HandleHistogram(m, tags, metricName, slist)
			} else {
<<<<<<< HEAD
				fields := getNameAndValue(m, metricName)
				types.PushSamples(slist, fields, tags)
=======
				p.handleGaugeCounter(m, tags, metricName, slist)
>>>>>>> fc8666e9
			}
		}
	}

	return nil
}

func (p *Parser) HandleSummary(m *dto.Metric, tags map[string]string, metricName string, slist *list.SafeList) {
	slist.PushFront(types.NewSample(prom.BuildMetric(p.NamePrefix, metricName, "count"), float64(m.GetSummary().GetSampleCount()), tags))
	slist.PushFront(types.NewSample(prom.BuildMetric(p.NamePrefix, metricName, "sum"), m.GetSummary().GetSampleSum(), tags))

	for _, q := range m.GetSummary().Quantile {
		slist.PushFront(types.NewSample(prom.BuildMetric(p.NamePrefix, metricName), q.GetValue(), tags, map[string]string{"quantile": fmt.Sprint(q.GetQuantile())}))
	}
}

func (p *Parser) HandleHistogram(m *dto.Metric, tags map[string]string, metricName string, slist *list.SafeList) {
	slist.PushFront(types.NewSample(prom.BuildMetric(p.NamePrefix, metricName, "count"), float64(m.GetHistogram().GetSampleCount()), tags))
	slist.PushFront(types.NewSample(prom.BuildMetric(p.NamePrefix, metricName, "sum"), m.GetHistogram().GetSampleSum(), tags))
	slist.PushFront(types.NewSample(prom.BuildMetric(p.NamePrefix, metricName, "bucket"), float64(m.GetHistogram().GetSampleCount()), tags, map[string]string{"le": "+Inf"}))

	for _, b := range m.GetHistogram().Bucket {
		le := fmt.Sprint(b.GetUpperBound())
		value := float64(b.GetCumulativeCount())
		slist.PushFront(types.NewSample(prom.BuildMetric(p.NamePrefix, metricName, "bucket"), value, tags, map[string]string{"le": le}))
	}
}

func (p *Parser) handleGaugeCounter(m *dto.Metric, tags map[string]string, metricName string, slist *list.SafeList) {
	fields := getNameAndValue(m, metricName)
	for metric, value := range fields {
		slist.PushFront(inputs.NewSample(prom.BuildMetric(p.NamePrefix, metric, ""), value, tags))
	}
}

// Get labels from metric
func (p *Parser) makeLabels(m *dto.Metric) map[string]string {
	result := map[string]string{}

	for _, lp := range m.Label {
		if p.IgnoreLabelKeysFilter != nil && p.IgnoreLabelKeysFilter.Match(lp.GetName()) {
			continue
		}
		result[lp.GetName()] = lp.GetValue()
	}

	for key, value := range p.DefaultTags {
		result[key] = value
	}

	return result
}

// Get name and value from metric
func getNameAndValue(m *dto.Metric, metricName string) map[string]interface{} {
	fields := make(map[string]interface{})
	if m.Gauge != nil {
		if !math.IsNaN(m.GetGauge().GetValue()) {
			fields[metricName] = m.GetGauge().GetValue()
		}
	} else if m.Counter != nil {
		if !math.IsNaN(m.GetCounter().GetValue()) {
			fields[metricName] = m.GetCounter().GetValue()
		}
	} else if m.Untyped != nil {
		if !math.IsNaN(m.GetUntyped().GetValue()) {
			fields[metricName] = m.GetUntyped().GetValue()
		}
	}
	return fields
}<|MERGE_RESOLUTION|>--- conflicted
+++ resolved
@@ -84,12 +84,7 @@
 			} else if mf.GetType() == dto.MetricType_HISTOGRAM {
 				p.HandleHistogram(m, tags, metricName, slist)
 			} else {
-<<<<<<< HEAD
-				fields := getNameAndValue(m, metricName)
-				types.PushSamples(slist, fields, tags)
-=======
 				p.handleGaugeCounter(m, tags, metricName, slist)
->>>>>>> fc8666e9
 			}
 		}
 	}
@@ -121,7 +116,7 @@
 func (p *Parser) handleGaugeCounter(m *dto.Metric, tags map[string]string, metricName string, slist *list.SafeList) {
 	fields := getNameAndValue(m, metricName)
 	for metric, value := range fields {
-		slist.PushFront(inputs.NewSample(prom.BuildMetric(p.NamePrefix, metric, ""), value, tags))
+		slist.PushFront(types.NewSample(prom.BuildMetric(p.NamePrefix, metric, ""), value, tags))
 	}
 }
 
